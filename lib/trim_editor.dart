import 'dart:io';

import 'package:flutter/material.dart';
import 'package:video_player/video_player.dart';
import 'package:video_trimmer/thumbnail_viewer.dart';
import 'package:video_trimmer/trim_editor_painter.dart';
import 'package:video_trimmer/video_trimmer.dart';

VideoPlayerController videoPlayerController;

class TrimEditor extends StatefulWidget {
  /// For defining the total trimmer area width
  final double viewerWidth;

  /// For defining the total trimmer area height
  final double viewerHeight;
<<<<<<< HEAD

  /// For defining the image fit type of each thumbnail image.
  ///
  /// By default it is set to `BoxFit.fitHeight`.
  final BoxFit fit;

  /// For specifying a size to the holder at the
  /// two ends of the video trimmer area, while it is `idle`.
  ///
  /// By default it is set to `5.0`.
=======
  final Duration maxVideoLength;
>>>>>>> a7af767d
  final double circleSize;

  /// For specifying a size to the holder at
  /// the two ends of the video trimmer area, while it is being
  /// `dragged`.
  ///
  /// By default it is set to `8.0`.
  final double circleSizeOnDrag;

  /// For specifying a color to the circle.
  ///
  /// By default it is set to `Colors.white`.
  final Color circlePaintColor;

  /// For specifying a color to the border of
  /// the trim area.
  ///
  /// By default it is set to `Colors.white`.
  final Color borderPaintColor;

  /// For specifying a color to the video
  /// scrubber inside the trim area.
  ///
  /// By default it is set to `Colors.white`.
  final Color scrubberPaintColor;

  /// For specifying the quality of each
  /// generated image thumbnail, to be displayed in the trimmer
  /// area.
  final int thumbnailQuality;

  /// For showing the start and the end point of the
  /// video on top of the trimmer area.
  ///
  /// By default it is set to `true`.
  final bool showDuration;

  /// For providing a `TextStyle` to the
  /// duration text.
  ///
  /// By default it is set to `TextStyle(color: Colors.white)`
  final TextStyle durationTextStyle;

  /// Callback to the video start position
  ///
  /// Returns the selected video start position in `milliseconds`.
  final Function(double startValue) onChangeStart;

  /// Callback to the video end position.
  ///
  /// Returns the selected video end position in `milliseconds`.
  final Function(double endValue) onChangeEnd;

  /// Callback to the video playback
  /// state to know whether it is currently playing or paused.
  ///
  /// Returns a `boolean` value. If `true`, video is currently
  /// playing, otherwise paused.
  final Function(bool isPlaying) onChangePlaybackState;

  /// Widget for displaying the video trimmer.
  ///
  /// This has frame wise preview of the video with a
  /// slider for selecting the part of the video to be
  /// trimmed.
  ///
  /// The required parameters are [viewerWidth] & [viewerHeight]
  ///
  /// * [viewerWidth] to define the total trimmer area width.
  ///
  ///
  /// * [viewerHeight] to define the total trimmer area height.
  ///
  ///
  /// The optional parameters are:
  ///
<<<<<<< HEAD
  /// * [fit] for specifying the image fit type of each thumbnail image.
  /// By default it is set to `BoxFit.fitHeight`.
=======
  /// * [maxVideoLength] for specifying the maximum length of the
  /// output video.
>>>>>>> a7af767d
  ///
  ///
  /// * [circleSize] for specifying a size to the holder at the
  /// two ends of the video trimmer area, while it is `idle`.
  /// By default it is set to `5.0`.
  ///
  ///
  /// * [circleSizeOnDrag] for specifying a size to the holder at
  /// the two ends of the video trimmer area, while it is being
  /// `dragged`. By default it is set to `8.0`.
  ///
  ///
  /// * [circlePaintColor] for specifying a color to the circle.
  /// By default it is set to `Colors.white`.
  ///
  ///
  /// * [borderPaintColor] for specifying a color to the border of
  /// the trim area. By default it is set to `Colors.white`.
  ///
  ///
  /// * [scrubberPaintColor] for specifying a color to the video
  /// scrubber inside the trim area. By default it is set to
  /// `Colors.white`.
  ///
  ///
  /// * [thumbnailQuality] for specifying the quality of each
  /// generated image thumbnail, to be displayed in the trimmer
  /// area.
  ///
  ///
  /// * [showDuration] for showing the start and the end point of the
  /// video on top of the trimmer area. By default it is set to `true`.
  ///
  ///
  /// * [durationTextStyle] is for providing a `TextStyle` to the
  /// duration text. By default it is set to
  /// `TextStyle(color: Colors.white)`
  ///
  ///
  /// * [onChangeStart] is a callback to the video start position.
  ///
  ///
  /// * [onChangeEnd] is a callback to the video end position.
  ///
  ///
  /// * [onChangePlaybackState] is a callback to the video playback
  /// state to know whether it is currently playing or paused.
  ///
  TrimEditor({
    @required this.viewerWidth,
    @required this.viewerHeight,
<<<<<<< HEAD
    this.fit = BoxFit.fitHeight,
=======
    this.maxVideoLength = const Duration(milliseconds: 0),
>>>>>>> a7af767d
    this.circleSize = 5.0,
    this.circleSizeOnDrag = 8.0,
    this.circlePaintColor = Colors.white,
    this.borderPaintColor = Colors.white,
    this.scrubberPaintColor = Colors.white,
    this.thumbnailQuality = 75,
    this.showDuration = true,
    this.durationTextStyle = const TextStyle(
      color: Colors.white,
    ),
    this.onChangeStart,
    this.onChangeEnd,
    this.onChangePlaybackState,
  })  : assert(viewerWidth != null),
        assert(viewerHeight != null),
<<<<<<< HEAD
        assert(fit != null),
=======
        assert(maxVideoLength != null),
>>>>>>> a7af767d
        assert(circleSize != null),
        assert(circleSizeOnDrag != null),
        assert(circlePaintColor != null),
        assert(borderPaintColor != null),
        assert(scrubberPaintColor != null),
        assert(thumbnailQuality != null),
        assert(showDuration != null),
        assert(durationTextStyle != null);

  @override
  _TrimEditorState createState() => _TrimEditorState();
}

class _TrimEditorState extends State<TrimEditor> with TickerProviderStateMixin {
  File _videoFile;

  double _videoStartPos = 0.0;
  double _videoEndPos = 0.0;

  bool _canUpdateStart = true;
  bool _isLeftDrag = true;

  Offset _startPos = Offset(0, 0);
  Offset _endPos = Offset(0, 0);

  double _startFraction = 0.0;
  double _endFraction = 1.0;

  int _videoDuration = 0;
  int _currentPosition = 0;

  double _thumbnailViewerW = 0.0;
  double _thumbnailViewerH = 0.0;

  int _numberOfThumbnails = 0;

  double _circleSize;

  double fraction;
  double maxLengthPixels;

  ThumbnailViewer thumbnailWidget;

  Animation<double> _scrubberAnimation;
  AnimationController _animationController;
  Tween<double> _linearTween;

  Future<void> _initializeVideoController() async {
    if (_videoFile != null) {
      videoPlayerController.addListener(() {
        final bool isPlaying = videoPlayerController.value.isPlaying;

        if (isPlaying) {
          widget.onChangePlaybackState(true);
          setState(() {
            _currentPosition =
                videoPlayerController.value.position.inMilliseconds;

            if (_currentPosition > _videoEndPos.toInt()) {
              widget.onChangePlaybackState(false);
              videoPlayerController.pause();
              _animationController.stop();
            } else {
              if (!_animationController.isAnimating) {
                widget.onChangePlaybackState(true);
                _animationController.forward();
              }
            }
          });
        } else {
          if (videoPlayerController.value.initialized) {
            if (_animationController != null) {
              if ((_scrubberAnimation.value).toInt() == (_endPos.dx).toInt()) {
                _animationController.reset();
              }
              _animationController.stop();
              widget.onChangePlaybackState(false);
            }
          }
        }
      });

      videoPlayerController.setVolume(1.0);
      _videoDuration = videoPlayerController.value.duration.inMilliseconds;
      print(_videoFile.path);

      _videoEndPos = fraction != null
          ? _videoDuration.toDouble() * fraction
          : _videoDuration.toDouble();

      widget.onChangeEnd(_videoEndPos);

      final ThumbnailViewer _thumbnailWidget = ThumbnailViewer(
        videoFile: _videoFile,
        videoDuration: _videoDuration,
        fit: widget.fit,
        thumbnailHeight: _thumbnailViewerH,
        numberOfThumbnails: _numberOfThumbnails,
        quality: widget.thumbnailQuality,
      );
      thumbnailWidget = _thumbnailWidget;
    }
  }

  void _setVideoStartPosition(DragUpdateDetails details) async {
    if (!(_startPos.dx + details.delta.dx < 0) &&
        !(_startPos.dx + details.delta.dx > _thumbnailViewerW) &&
        !(_startPos.dx + details.delta.dx > _endPos.dx)) {
      if (maxLengthPixels != null) {
        if (!(_endPos.dx - _startPos.dx - details.delta.dx > maxLengthPixels)) {
          setState(() {
            _startPos.dx + details.delta.dx < 0
                ? null
                : _startPos += details.delta;
            _startFraction = (_startPos.dx / _thumbnailViewerW);

            _videoStartPos = _videoDuration * _startFraction;
            widget.onChangeStart(_videoStartPos);
          });
          await videoPlayerController.pause();
          await videoPlayerController
              .seekTo(Duration(milliseconds: _videoStartPos.toInt()));
          _linearTween.begin = _startPos.dx;
          _animationController.duration =
              Duration(milliseconds: (_videoEndPos - _videoStartPos).toInt());
          _animationController.reset();
        }
      } else {
        setState(() {
          _startPos.dx + details.delta.dx < 0
              ? null
              : _startPos += details.delta;
          _startFraction = (_startPos.dx / _thumbnailViewerW);
          // print("START PERCENT: $_startFraction");
          _videoStartPos = _videoDuration * _startFraction;
          widget.onChangeStart(_videoStartPos);
        });
        await videoPlayerController.pause();
        await videoPlayerController
            .seekTo(Duration(milliseconds: _videoStartPos.toInt()));
        _linearTween.begin = _startPos.dx;
        _animationController.duration =
            Duration(milliseconds: (_videoEndPos - _videoStartPos).toInt());
        _animationController.reset();
      }
    }
  }

  void _setVideoEndPosition(DragUpdateDetails details) async {
    if (!(_endPos.dx + details.delta.dx > _thumbnailViewerW) &&
        !(_endPos.dx + details.delta.dx < 0) &&
        !(_endPos.dx + details.delta.dx < _startPos.dx)) {
      if (maxLengthPixels != null) {
        if (!(_endPos.dx - _startPos.dx + details.delta.dx > maxLengthPixels)) {
          setState(() {
            _endPos += details.delta;
            _endFraction = _endPos.dx / _thumbnailViewerW;

            _videoEndPos = _videoDuration * _endFraction;
            widget.onChangeEnd(_videoEndPos);
          });
          await videoPlayerController.pause();
          await videoPlayerController
              .seekTo(Duration(milliseconds: _videoEndPos.toInt()));
          _linearTween.end = _endPos.dx;
          _animationController.duration =
              Duration(milliseconds: (_videoEndPos - _videoStartPos).toInt());
          _animationController.reset();
        }
      } else {
        setState(() {
          _endPos += details.delta;
          _endFraction = _endPos.dx / _thumbnailViewerW;

          _videoEndPos = _videoDuration * _endFraction;
          widget.onChangeEnd(_videoEndPos);
        });
        await videoPlayerController.pause();
        await videoPlayerController
            .seekTo(Duration(milliseconds: _videoEndPos.toInt()));
        _linearTween.end = _endPos.dx;
        _animationController.duration =
            Duration(milliseconds: (_videoEndPos - _videoStartPos).toInt());
        _animationController.reset();
      }
    }
  }

  @override
  void initState() {
    super.initState();
    _circleSize = widget.circleSize;

    _videoFile = Trimmer.currentVideoFile;
    _thumbnailViewerH = widget.viewerHeight;

    _numberOfThumbnails = widget.viewerWidth ~/ _thumbnailViewerH;

    _thumbnailViewerW = _numberOfThumbnails * _thumbnailViewerH;

    Duration totalDuration = videoPlayerController.value.duration;

    if (widget.maxVideoLength > Duration(milliseconds: 0) &&
        widget.maxVideoLength < totalDuration) {
      if (widget.maxVideoLength < totalDuration) {
        fraction =
            widget.maxVideoLength.inMilliseconds / totalDuration.inMilliseconds;

        maxLengthPixels = _thumbnailViewerW * fraction;
      }
    }

    _initializeVideoController();
    _endPos = Offset(
      maxLengthPixels != null ? maxLengthPixels : _thumbnailViewerW,
      _thumbnailViewerH,
    );

    // Defining the tween points
    _linearTween = Tween(begin: _startPos.dx, end: _endPos.dx);

    _animationController = AnimationController(
      vsync: this,
      duration: Duration(milliseconds: (_videoEndPos - _videoStartPos).toInt()),
    );

    _scrubberAnimation = _linearTween.animate(_animationController)
      ..addListener(() {
        setState(() {});
      })
      ..addStatusListener((status) {
        if (status == AnimationStatus.completed) {
          _animationController.stop();
        }
      });
  }

  @override
  void dispose() {
    videoPlayerController.pause();
    widget.onChangePlaybackState(false);
    if (_videoFile != null) {
      videoPlayerController.setVolume(0.0);
      videoPlayerController.pause();
      videoPlayerController.dispose();
      widget.onChangePlaybackState(false);
    }
    super.dispose();
  }

  @override
  Widget build(BuildContext context) {
    return GestureDetector(
      onHorizontalDragStart: (DragStartDetails details) {
        print("START");
        print(details.localPosition);
        print((_startPos.dx - details.localPosition.dx).abs());
        print((_endPos.dx - details.localPosition.dx).abs());

        if (_endPos.dx >= _startPos.dx) {
          if ((_startPos.dx - details.localPosition.dx).abs() >
              (_endPos.dx - details.localPosition.dx).abs()) {
            setState(() {
              _canUpdateStart = false;
            });
          } else {
            setState(() {
              _canUpdateStart = true;
            });
          }
        } else {
          if (_startPos.dx > details.localPosition.dx) {
            _isLeftDrag = true;
          } else {
            _isLeftDrag = false;
          }
        }
      },
      onHorizontalDragEnd: (DragEndDetails details) {
        setState(() {
          _circleSize = widget.circleSize;
        });
      },
      onHorizontalDragUpdate: (DragUpdateDetails details) {
        _circleSize = widget.circleSizeOnDrag;

        if (_endPos.dx >= _startPos.dx) {
          _isLeftDrag = false;
          if (_canUpdateStart && _startPos.dx + details.delta.dx > 0) {
            _isLeftDrag = false; // To prevent from scrolling over
            _setVideoStartPosition(details);
          } else if (!_canUpdateStart &&
              _endPos.dx + details.delta.dx < _thumbnailViewerW) {
            _isLeftDrag = true; // To prevent from scrolling over
            _setVideoEndPosition(details);
          }
        } else {
          if (_isLeftDrag && _startPos.dx + details.delta.dx > 0) {
            _setVideoStartPosition(details);
          } else if (!_isLeftDrag &&
              _endPos.dx + details.delta.dx < _thumbnailViewerW) {
            _setVideoEndPosition(details);
          }
        }
      },
      child: Column(
        mainAxisSize: MainAxisSize.min,
        children: <Widget>[
          widget.showDuration
              ? Container(
                  width: _thumbnailViewerW,
                  child: Padding(
                    padding: const EdgeInsets.only(bottom: 8.0),
                    child: Row(
                      mainAxisAlignment: MainAxisAlignment.spaceBetween,
                      mainAxisSize: MainAxisSize.max,
                      children: <Widget>[
                        Text(
                          Duration(milliseconds: _videoStartPos.toInt())
                              .toString()
                              .split('.')[0],
                          style: widget.durationTextStyle,
                        ),
                        Text(
                          Duration(milliseconds: _videoEndPos.toInt())
                              .toString()
                              .split('.')[0],
                          style: widget.durationTextStyle,
                        ),
                      ],
                    ),
                  ),
                )
              : Container(),
          CustomPaint(
            foregroundPainter: TrimEditorPainter(
              startPos: _startPos,
              endPos: _endPos,
              scrubberAnimationDx: _scrubberAnimation.value,
              circleSize: _circleSize,
              circlePaintColor: widget.circlePaintColor,
              borderPaintColor: widget.borderPaintColor,
              scrubberPaintColor: widget.scrubberPaintColor,
            ),
            child: Container(
              color: Colors.grey[900],
              height: _thumbnailViewerH,
              width: _thumbnailViewerW,
              child: thumbnailWidget == null ? Column() : thumbnailWidget,
            ),
          ),
        ],
      ),
    );
  }
}<|MERGE_RESOLUTION|>--- conflicted
+++ resolved
@@ -14,20 +14,18 @@
 
   /// For defining the total trimmer area height
   final double viewerHeight;
-<<<<<<< HEAD
 
   /// For defining the image fit type of each thumbnail image.
   ///
   /// By default it is set to `BoxFit.fitHeight`.
   final BoxFit fit;
 
+  final Duration maxVideoLength;
+
   /// For specifying a size to the holder at the
   /// two ends of the video trimmer area, while it is `idle`.
   ///
   /// By default it is set to `5.0`.
-=======
-  final Duration maxVideoLength;
->>>>>>> a7af767d
   final double circleSize;
 
   /// For specifying a size to the holder at
@@ -104,13 +102,12 @@
   ///
   /// The optional parameters are:
   ///
-<<<<<<< HEAD
   /// * [fit] for specifying the image fit type of each thumbnail image.
   /// By default it is set to `BoxFit.fitHeight`.
-=======
+  ///
+  ///
   /// * [maxVideoLength] for specifying the maximum length of the
   /// output video.
->>>>>>> a7af767d
   ///
   ///
   /// * [circleSize] for specifying a size to the holder at the
@@ -162,11 +159,8 @@
   TrimEditor({
     @required this.viewerWidth,
     @required this.viewerHeight,
-<<<<<<< HEAD
     this.fit = BoxFit.fitHeight,
-=======
     this.maxVideoLength = const Duration(milliseconds: 0),
->>>>>>> a7af767d
     this.circleSize = 5.0,
     this.circleSizeOnDrag = 8.0,
     this.circlePaintColor = Colors.white,
@@ -182,11 +176,8 @@
     this.onChangePlaybackState,
   })  : assert(viewerWidth != null),
         assert(viewerHeight != null),
-<<<<<<< HEAD
         assert(fit != null),
-=======
         assert(maxVideoLength != null),
->>>>>>> a7af767d
         assert(circleSize != null),
         assert(circleSizeOnDrag != null),
         assert(circlePaintColor != null),
